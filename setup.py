--- conflicted
+++ resolved
@@ -32,33 +32,6 @@
     ],
     keywords="chemistry pymatgen dft vasp dos band",
     packages=find_packages(),
-<<<<<<< HEAD
-    install_requires=['spglib', 'numpy', 'scipy',
-                      'h5py', 'phonopy>=2.1.3', 'matplotlib', 'seekpath',
-                      'castepxbin==0.1.0'],
-    extras_require={'docs': ['sphinx', 'sphinx-argparse'],
-                    ':python_version=="3.5"': [
-                        'pymatgen >=2016.12.30, <=2019.6.20'],
-                    ':python_version>="3.6"': ['pymatgen>=2017.12.30']
-                        },
-    package_data={'sumo': ['symmetry/bradcrack.json',
-                           'plotting/orbital_colours.conf',
-                           'plotting/sumo_base.mplstyle',
-                           'plotting/sumo_bs.mplstyle',
-                           'plotting/sumo_dos.mplstyle',
-                           'plotting/sumo_optics.mplstyle',
-                           'plotting/sumo_phonon.mplstyle']},
-    data_files=['examples/orbital_colours.conf', 'LICENSE',
-                'requirements_rtd.txt'],
-    entry_points={'console_scripts': [
-                      'sumo-bandplot = sumo.cli.bandplot:main',
-                      'sumo-bandstats = sumo.cli.bandstats:main',
-                      'sumo-dosplot = sumo.cli.dosplot:main',
-                      'sumo-kgen = sumo.cli.kgen:main',
-                      'sumo-phonon-bandplot = sumo.cli.phonon_bandplot:main',
-                      'sumo-optplot = sumo.cli.optplot:main']}
-    )
-=======
     python_requires='>=3.6',
     install_requires=[
         "spglib",
@@ -69,6 +42,7 @@
         "phonopy>=2.1.3",
         "matplotlib",
         "seekpath",
+        "castepxbin==0.1.0",
     ],
     extras_require={
         "docs": ["sphinx", "sphinx-argparse"],
@@ -96,5 +70,4 @@
             "sumo-optplot = sumo.cli.optplot:main",
         ]
     },
-)
->>>>>>> d21ab010
+)