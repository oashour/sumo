# coding: utf-8
# Copyright (c) Scanlon Materials Theory Group
# Distributed under the terms of the MIT License.

"""
This module provides a class for plotting density of states data.
"""

import itertools
import matplotlib
import matplotlib.pyplot

from matplotlib.ticker import AutoMinorLocator

from sumo.electronic_structure.dos import sort_orbitals
from sumo.plotting import (pretty_plot, pretty_subplot, colour_cache,
                           styled_plot, sumo_base_style, sumo_dos_style)

from pymatgen.electronic_structure.core import Spin

try:
    import configparser
except ImportError:
    import ConfigParser as configparser

empty_space = 1.05


class SDOSPlotter(object):
    """Class for plotting density of states data.

    This class should be initialised with the total and partial density
    of states. The easiest way to generate the partial density of states is
    using the following method::

        pdos = sumo.electronic_structure.dos.get_pdos()

    Args:
        dos (:obj:`~pymatgen.electronic_structure.dos.Dos`): The total density
            of states.
        pdos (:obj:`dict`, optional): The partial density of states. Formatted
            as a :obj:`dict` of :obj:`dict` mapping the elements and their
            orbitals to :obj:`~pymatgen.electronic_structure.dos.Dos` objects.
            For example::

                {
                    'Bi': {'s': Dos, 'p': Dos ... },
                    'S': {'s': Dos}
                }

            Usually generated using the
            :obj:`sumo.electronic_structure.dos.get_pdos()` function.
    """

    def __init__(self, dos, pdos=None):
        self._dos = dos
        self._pdos = pdos

    def dos_plot_data(self, yscale=1, xmin=-6., xmax=6., colours=None,
                      plot_total=True, legend_cutoff=3, subplot=False,
<<<<<<< HEAD
                      cache=None):
=======
                      zero_to_efermi=True):
>>>>>>> 6de16a00
        """Get the plotting data.

        Args:
            yscale (:obj:`float`, optional): Scaling factor for the y-axis.
            xmin (:obj:`float`, optional): The minimum energy to mask the
                energy and density of states data (reduces plotting load).
            xmax (:obj:`float`, optional): The maximum energy to mask the
                energy and density of states data (reduces plotting load).
            colours (:obj:`dict`, optional): Use custom colours for specific
                element and orbital combinations. Specified as a :obj:`dict` of
                :obj:`dict` of the colours. For example::

                    {
                        'Sn': {'s': 'r', 'p': 'b'},
                        'O': {'s': '#000000'}
                    }

                The colour can be a hex code, series of rgb value, or any other
                format supported by matplotlib.
            plot_total (:obj:`bool`, optional): Plot the total density of
                states. Defaults to ``True``.
            legend_cutoff (:obj:`float`, optional): The cut-off (in % of the
                maximum density of states within the plotting range) for an
                elemental orbital to be labelled in the legend. This prevents
                the legend from containing labels for orbitals that have very
                little contribution in the plotting range.
            subplot (:obj:`bool`, optional): Plot the density of states for
                each element on separate subplots. Defaults to ``False``.
<<<<<<< HEAD
            cache (:obj:`dict`, optional): Cache object tracking how colours
                have been assigned to orbitals. The format is the same as the
                "colours" dict. This defaults to the module-level
                sumo.plotting.colour_cache object, but an empty dict can be
                used as a fresh cache. This object will be modified in-place.
=======
            zero_to_efermi (:obj:`bool`, optional): Normalise the plot such that the
                valence band maximum is set as 0 eV.
>>>>>>> 6de16a00

        Returns:
            dict: The plotting data. Formatted with the following keys:

                "energies" (:obj:`numpy.ndarray`)
                    The energies.

                "mask" (:obj:`numpy.ndarray`)
                    A mask used to trim the density of states data and
                    prevent unwanted data being included in the output file.

                "lines" (:obj:`list`)
                    A :obj:`list` of :obj:`dict` containing the density data
                    and some metadata. Each line :obj:`dict` contains the keys:

                        "label" (:obj:`str`)
                            The label for the legend.

                        "dens" (:obj:`numpy.ndarray`)
                            The density of states data.

                        "colour" (:obj:`str`)
                            The colour of the line.

                        "alpha" (:obj:`float`)
                            The alpha value for line fill.

                "ymin" (:obj:`float`)
                    The minimum y-axis limit.

                "ymax" (:obj:`float`)
                    The maximum y-axis limit.
        """
        if cache is None:
            cache = colour_cache

        # mask needed to prevent unwanted data in pdf and for finding y limit
        dos = self._dos
        pdos = self._pdos
        mask = (dos.energies >= xmin - 0.05) & (dos.energies <= xmax + 0.05)
        plot_data = {'mask': mask,
                     'energies': dos.energies - dos.efermi
                     if zero_to_efermi else dos.energies}
        spins = dos.densities.keys()
        ymax = 0

        if plot_total:
            if 'text.color' in matplotlib.rcParams:
                tdos_colour = matplotlib.rcParams['text.color']
                if tdos_colour is None:
                    tdos_colour = 'k'
            else:
                tdos_colour = 'k'
            lines = []
            tdos = {'label': 'Total DOS', 'dens': dos.densities,
                    'colour': tdos_colour, 'alpha': 0.15}

            # subplot data formatted as a list of lists of dicts, with each
            # list of dicts being plotted on a separate graph, if only one list
            # then solo plot
            lines.append([tdos])
            dmax = max([max(d[mask]) for d in dos.densities.values()])
            ymax = dmax if dmax > ymax else ymax
        elif not subplot:
            lines = [[]]  # need a blank list to add lines into

        # TODO: Fix broken behaviour if plot_total is off
        cutoff = (legend_cutoff / 100.) * (ymax / 1.05)

        for el, el_pdos in pdos.items():
            el_lines = []
            for orb in sort_orbitals(el_pdos):
                dmax = max([max(d[mask])
                            for d in el_pdos[orb].densities.values()])
                ymax = dmax if dmax > ymax else ymax
                label = None if dmax < cutoff else '{} ({})'.format(el, orb)
                colour, cache = get_cached_colour(el, orb, colours,
                                                  cache=cache)
                el_lines.append({'label': label, 'alpha': 0.25,
                                 'colour': colour,
                                 'dens': el_pdos[orb].densities})
            if subplot:
                lines.append(el_lines)
            else:
                lines[0].extend(el_lines)

        ymax = ymax * empty_space / yscale
        ymin = 0 if len(spins) == 1 else -ymax
        plot_data.update({'lines': lines, 'ymax': ymax, 'ymin': ymin})
        return plot_data

    @styled_plot(sumo_base_style, sumo_dos_style)
    def get_plot(self, subplot=False, width=None, height=None, xmin=-6., xmax=6.,
                 yscale=1, colours=None, plot_total=True, legend_on=True,
                 num_columns=2, legend_frame_on=False, legend_cutoff=3,
                 xlabel='Energy (eV)', ylabel='Arb. units',
                 dpi=400, fonts=None, plt=None, style=None,
                 no_base_style=False):
        """Get a :obj:`matplotlib.pyplot` object of the density of states.

        Args:
            subplot (:obj:`bool`, optional): Plot the density of states for
                each element on separate subplots. Defaults to ``False``.
            width (:obj:`float`, optional): The width of the plot.
            height (:obj:`float`, optional): The height of the plot.
            xmin (:obj:`float`, optional): The minimum energy on the x-axis.
            xmax (:obj:`float`, optional): The maximum energy on the x-axis.
            yscale (:obj:`float`, optional): Scaling factor for the y-axis.
            colours (:obj:`dict`, optional): Use custom colours for specific
                element and orbital combinations. Specified as a :obj:`dict` of
                :obj:`dict` of the colours. For example::

                    {
                        'Sn': {'s': 'r', 'p': 'b'},
                        'O': {'s': '#000000'}
                    }

                The colour can be a hex code, series of rgb value, or any other
                format supported by matplotlib.
            plot_total (:obj:`bool`, optional): Plot the total density of
                states. Defaults to ``True``.
            legend_on (:obj:`bool`, optional): Plot the graph legend. Defaults
                to ``True``.
            num_columns (:obj:`int`, optional): The number of columns in the
                legend.
            legend_frame_on (:obj:`bool`, optional): Plot a frame around the
                graph legend. Defaults to ``False``.
            legend_cutoff (:obj:`float`, optional): The cut-off (in % of the
                maximum density of states within the plotting range) for an
                elemental orbital to be labelled in the legend. This prevents
                the legend from containing labels for orbitals that have very
                little contribution in the plotting range.
            xlabel (:obj:`str`, optional): Label/units for x-axis (i.e. energy)
            ylabel (:obj:`str`, optional): Label/units for y-axis (i.e. DOS)
            dpi (:obj:`int`, optional): The dots-per-inch (pixel density) for
                the image.
            fonts (:obj:`list`, optional): Fonts to use in the plot. Can be a
                a single font, specified as a :obj:`str`, or several fonts,
                specified as a :obj:`list` of :obj:`str`.
            plt (:obj:`matplotlib.pyplot`, optional): A
                :obj:`matplotlib.pyplot` object to use for plotting.
            style (:obj:`list`, :obj:`str`, or :obj:`dict`): Any matplotlib
                style specifications, to be composed on top of Sumo base
                style.
            no_base_style (:obj:`bool`, optional): Prevent use of sumo base
                style. This can make alternative styles behave more
                predictably.

        Returns:
            :obj:`matplotlib.pyplot`: The density of states plot.
        """
        plot_data = self.dos_plot_data(yscale=yscale, xmin=xmin, xmax=xmax,
                                       colours=colours, plot_total=plot_total,
                                       legend_cutoff=legend_cutoff,
                                       subplot=subplot)

        if subplot:
            nplots = len(plot_data['lines'])
            plt = pretty_subplot(nplots, 1, width=width, height=height,
                                 dpi=dpi, plt=plt)
        else:
            plt = pretty_plot(width=width, height=height, dpi=dpi, plt=plt)

        mask = plot_data['mask']
        energies = plot_data['energies'][mask]
        fig = plt.gcf()
        lines = plot_data['lines']
        spins = [Spin.up] if len(lines[0][0]['dens']) == 1 else \
            [Spin.up, Spin.down]

        for i, line_set in enumerate(plot_data['lines']):
            if subplot:
                ax = fig.axes[i]
            else:
                ax = plt.gca()

            for line, spin in itertools.product(line_set, spins):
                if spin == Spin.up:
                    label = line['label']
                    densities = line['dens'][spin][mask]
                elif spin == Spin.down:
                    label = ""
                    densities = -line['dens'][spin][mask]
                ax.fill_between(energies, densities, lw=0,
                                facecolor=line['colour'],
                                alpha=line['alpha'])
                ax.plot(energies, densities, label=label,
                        color=line['colour'])

            ax.set_ylim(plot_data['ymin'], plot_data['ymax'])
            ax.set_xlim(xmin, xmax)

            ax.tick_params(axis='y', labelleft='off', left='off')
            ax.yaxis.set_minor_locator(AutoMinorLocator(2))
            ax.xaxis.set_minor_locator(AutoMinorLocator(2))

            loc = 'upper right' if subplot else 'best'
            ncol = 1 if subplot else num_columns
            if legend_on:
                ax.legend(loc=loc, frameon=legend_frame_on, ncol=ncol)

        # no add axis labels and sort out ticks
        if subplot:
            ax.set_xlabel(xlabel)
            fig.subplots_adjust(hspace=0)
            plt.setp([a.get_xticklabels() for a in fig.axes[:-1]],
                     visible=False)

            if 'axes.labelcolor' in matplotlib.rcParams:
                ylabelcolor = matplotlib.rcParams['axes.labelcolor']
            else:
                ylabelcolor = None

            fig.text(0.08, 0.5, ylabel, ha='left', color=ylabelcolor,
                     va='center', rotation='vertical', transform=ax.transAxes)
        else:
            ax.set_xlabel(xlabel)
            ax.set_ylabel(ylabel)

        return plt


def get_cached_colour(element, orbital, colours=None, cache=None):
    """Get a colour for a particular elemental and orbital combination.

    If the element is not specified in the colours dictionary, the cache is
    checked. If this element-orbital combination has not been chached before,
    a new colour is drawn from the current matplotlib colour cycle and cached.

    The default cache is sumo.plotting.colour_cache. To reset this cache, use
    ``sumo.plotting.colour_cache.clear()``.

    Args:
        element (:obj:`str`): The element.
        orbital (:obj:`str`): The orbital.
        colours (:obj:`dict`, optional): Use custom colours for specific
            element and orbital combinations. Specified as a :obj:`dict` of
            :obj:`dict` of the colours. For example::

                {
                    'Sn': {'s': 'r', 'p': 'b'},
                    'O': {'s': '#000000'}
                }

            The colour can be a hex code, series of rgb value, or any other
            format supported by matplotlib.
        cache (:obj:`dict`, optional): Cache of colour values already
            assigned. The format is the same as the custom colours dict. If
            None, the module-level cache ``sumo.plotting.colour_cache`` is
            used.

    Returns:
        tuple: (colour, cache)
    """

    if cache is None:
        cache = colour_cache

    def _get_colour_with_cache(element, orbital, cache, colour_series):
        """Return cached colour if available, or fetch and cache from cycle"""
        from itertools import chain
        if element in cache and orbital in cache[element]:
            return cache[element][orbital], cache
        else:
            # Iterate through colours to find one which is unused
            for colour in colour_series:
                # Iterate through cache to check if colour already used
                if colour not in chain(*[[col for _, col in orb.items()]
                                         for _, orb in cache.items()]):
                    break
            else:
                raise Exception('Not enough colours available for orbitals! '
                                'Try a different theme.')

            if element not in cache:
                cache[element] = {}
            cache[element].update({orbital: colour})
            return colour, cache

    colour_series = matplotlib.rcParams['axes.prop_cycle'].by_key()['color']

    if isinstance(colours, configparser.ConfigParser):
        try:
            return colours.get(element, orbital), cache
        except(configparser.NoSectionError, configparser.NoOptionError):
            return _get_colour_with_cache(element, orbital,
                                          cache, colour_series)

    elif isinstance(colours, dict):
        try:
            return colours[element][orbital]
        except(KeyError):
            return _get_colour_with_cache(element, orbital,
                                          cache, colour_series)

    elif colours is None:
        return _get_colour_with_cache(element, orbital, cache, colour_series)

    else:
        raise TypeError('Argument "colours" should be dict, '
                        'ConfigParser or None.')<|MERGE_RESOLUTION|>--- conflicted
+++ resolved
@@ -58,11 +58,7 @@
 
     def dos_plot_data(self, yscale=1, xmin=-6., xmax=6., colours=None,
                       plot_total=True, legend_cutoff=3, subplot=False,
-<<<<<<< HEAD
-                      cache=None):
-=======
-                      zero_to_efermi=True):
->>>>>>> 6de16a00
+                      zero_to_efermi=True, cache=None):
         """Get the plotting data.
 
         Args:
@@ -91,16 +87,13 @@
                 little contribution in the plotting range.
             subplot (:obj:`bool`, optional): Plot the density of states for
                 each element on separate subplots. Defaults to ``False``.
-<<<<<<< HEAD
+            zero_to_efermi (:obj:`bool`, optional): Normalise the plot such
+                that the valence band maximum is set as 0 eV.
             cache (:obj:`dict`, optional): Cache object tracking how colours
                 have been assigned to orbitals. The format is the same as the
                 "colours" dict. This defaults to the module-level
                 sumo.plotting.colour_cache object, but an empty dict can be
                 used as a fresh cache. This object will be modified in-place.
-=======
-            zero_to_efermi (:obj:`bool`, optional): Normalise the plot such that the
-                valence band maximum is set as 0 eV.
->>>>>>> 6de16a00
 
         Returns:
             dict: The plotting data. Formatted with the following keys:
@@ -193,10 +186,10 @@
         return plot_data
 
     @styled_plot(sumo_base_style, sumo_dos_style)
-    def get_plot(self, subplot=False, width=None, height=None, xmin=-6., xmax=6.,
-                 yscale=1, colours=None, plot_total=True, legend_on=True,
-                 num_columns=2, legend_frame_on=False, legend_cutoff=3,
-                 xlabel='Energy (eV)', ylabel='Arb. units',
+    def get_plot(self, subplot=False, width=None, height=None, xmin=-6.,
+                 xmax=6., yscale=1, colours=None, plot_total=True,
+                 legend_on=True, num_columns=2, legend_frame_on=False,
+                 legend_cutoff=3, xlabel='Energy (eV)', ylabel='Arb. units',
                  dpi=400, fonts=None, plt=None, style=None,
                  no_base_style=False):
         """Get a :obj:`matplotlib.pyplot` object of the density of states.
